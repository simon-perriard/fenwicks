--- conflicted
+++ resolved
@@ -188,15 +188,9 @@
     return x, y
 
 
-<<<<<<< HEAD
-def get_tfexample_image_parser(h: int, w: int, c: int = 3, center_frac: float = 1.0, augment: bool = False,
-                               normalizer=None):
-    return lambda example: tfexample_image_parser(example, h, w, c, center_frac, augment, normalizer)
-=======
 def get_tfexample_image_parser(h: int, w: int, training: bool = True, normalizer=imagenet_normalize_tf):
     tfms = get_train_transforms(h, w, normalizer) if training else get_eval_transforms(h, w, normalizer=normalizer)
     return lambda example: tfexample_image_parser(example, tfms)
->>>>>>> 06223f4b
 
 
 def tfrecord_fetch_dataset(fn: str):
@@ -208,15 +202,10 @@
 def tfrecord_ds(file_pattern: str, parser, batch_size: int, training=True, shuffle_buf_sz: int = 50000,
                 n_cores: int = 2, n_folds: int = 1, val_fold_idx: int = 0):
     dataset = tf.data.Dataset.list_files(file_pattern)
-<<<<<<< HEAD
-    dataset = dataset.apply(
-        tf.data.experimental.parallel_interleave(tfrecord_fetch_dataset, cycle_length=n_cores, sloppy=True))
-=======
     fetcher = tf.data.experimental.parallel_interleave(tfrecord_fetch_dataset, cycle_length=n_cores, sloppy=True)
     mapper_batcher = tf.data.experimental.map_and_batch(parser, batch_size=batch_size, num_parallel_batches=n_cores,
                                                         drop_remainder=True)
     dataset = dataset.apply(fetcher)
->>>>>>> 06223f4b
 
     if n_folds > 1:
         if training:
@@ -232,13 +221,7 @@
         dataset = dataset.shuffle(shuffle_buf_sz)
         dataset = dataset.repeat()
 
-<<<<<<< HEAD
-    dataset = dataset.apply(
-        tf.data.experimental.map_and_batch(parser, batch_size=batch_size, num_parallel_batches=n_cores,
-                                           drop_remainder=True))
-=======
     dataset = dataset.apply(mapper_batcher)
->>>>>>> 06223f4b
     dataset = dataset.prefetch(tf.contrib.data.AUTOTUNE)
     return dataset
 
