--- conflicted
+++ resolved
@@ -40,9 +40,6 @@
 
 
 def imagenet_normalize_caffe(x):
-<<<<<<< HEAD
-    return x[..., ::-1] - [103.939, 116.779, 123.68]
-=======
     return x[..., ::-1] * 255 - [103.939, 116.779, 123.68]
 
 
@@ -67,5 +64,4 @@
 def apply_transforms(x, tfms: List):
     for tfm in tfms:
         x = tfm(x)
-    return x
->>>>>>> 06223f4b
+    return x